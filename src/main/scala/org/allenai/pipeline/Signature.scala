package org.allenai.pipeline

import spray.json.DefaultJsonProtocol._
import spray.json._

/** Acts as an identifier for a Producer instance.  Represents the version of the implementation
  * class, the inputs, and the static configuration.  The PipelineRunner class uses a Producer's
  * Signature to  determine the path to the output data, so two Producers with the same signature
  * must always produce identical output.
  * @param name Human-readable name for the calculation done by a Producer.  Usually the class
  *             name, typically a verb
  * @param unchangedSinceVersion The latest version number at which the logic for this class
  *                              changed. Default is "0", meaning all release builds of this
  *                              class have equivalent logic
  * @param dependencies The inputs to the Producer
  * @param parameters Static configuration for the Producer.  Default is to use .toString for
  *                   constructor parameters that are not Producer instances.  If some
  *                   parameters are non-primitive types, those types should have .toString
  *                   methods that are consistent with .equals.
  */
case class Signature(
<<<<<<< HEAD
  name: String,
  unchangedSinceVersion: String,
  dependencies: Map[String, PipelineStep],
  parameters: Map[String, String]
=======
    name: String,
    unchangedSinceVersion: String,
    dependencies: Map[String, PipelineStep],
    parameters: Map[String, String]
>>>>>>> 97bdf486
) {

  def id: String = {
    val hashString = this.toJson.compactPrint
    val hashCodeLong = hashString.foldLeft(0L) { (hash, char) => hash * 31 + char}
    hashCodeLong.toHexString
  }

  def infoString: String = this.toJson.prettyPrint
}

object Signature {

  implicit val jsonWriter: JsonWriter[Signature] = new JsonWriter[Signature] {
    private val NAME = "name"
    private val CODE_VERSION_ID = "codeVersionId"
    private val DEPENDENCIES = "dependencies"
    private val PARAMETERS = "parameters"

    def write(s: Signature): JsValue = {
      // Sort keys in dependencies and parameters so that json format is identical for equal objects
      val deps = s.dependencies.toList.map(t => (t._1, jsonWriter.write(t._2.stepInfo.signature))).
<<<<<<< HEAD
          sortBy(_._1).toJson
=======
        sortBy(_._1).toJson
>>>>>>> 97bdf486
      val params = s.parameters.toList.sortBy(_._1).toJson
      JsObject(
        (NAME, JsString(s.name)),
        (CODE_VERSION_ID, JsString(s.unchangedSinceVersion)),
        (DEPENDENCIES, deps),
        (PARAMETERS, params)
      )
    }
  }

<<<<<<< HEAD

=======
>>>>>>> 97bdf486
}
<|MERGE_RESOLUTION|>--- conflicted
+++ resolved
@@ -19,22 +19,15 @@
   *                   methods that are consistent with .equals.
   */
 case class Signature(
-<<<<<<< HEAD
-  name: String,
-  unchangedSinceVersion: String,
-  dependencies: Map[String, PipelineStep],
-  parameters: Map[String, String]
-=======
     name: String,
     unchangedSinceVersion: String,
     dependencies: Map[String, PipelineStep],
     parameters: Map[String, String]
->>>>>>> 97bdf486
 ) {
 
   def id: String = {
     val hashString = this.toJson.compactPrint
-    val hashCodeLong = hashString.foldLeft(0L) { (hash, char) => hash * 31 + char}
+    val hashCodeLong = hashString.foldLeft(0L) { (hash, char) => hash * 31 + char }
     hashCodeLong.toHexString
   }
 
@@ -52,11 +45,7 @@
     def write(s: Signature): JsValue = {
       // Sort keys in dependencies and parameters so that json format is identical for equal objects
       val deps = s.dependencies.toList.map(t => (t._1, jsonWriter.write(t._2.stepInfo.signature))).
-<<<<<<< HEAD
-          sortBy(_._1).toJson
-=======
         sortBy(_._1).toJson
->>>>>>> 97bdf486
       val params = s.parameters.toList.sortBy(_._1).toJson
       JsObject(
         (NAME, JsString(s.name)),
@@ -67,8 +56,4 @@
     }
   }
 
-<<<<<<< HEAD
-
-=======
->>>>>>> 97bdf486
 }
