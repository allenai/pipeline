--- conflicted
+++ resolved
@@ -3,11 +3,7 @@
 import org.allenai.common.Resource
 
 import spray.json.DefaultJsonProtocol._
-<<<<<<< HEAD
-import spray.json.{JsString, JsValue, JsonFormat}
-=======
 import spray.json.{ JsString, JsValue, JsonFormat }
->>>>>>> 97bdf486
 
 import scala.io.Source
 
@@ -32,24 +28,16 @@
 }
 
 /** Represents a PipelineStep without its dependencies */
-<<<<<<< HEAD
-case class Node(className: String,
-=======
 case class Node(
   className: String,
->>>>>>> 97bdf486
   classVersion: String = "",
   srcUrl: Option[URI] = None,
   binaryUrl: Option[URI] = None,
   parameters: Map[String, String] = Map(),
   description: Option[String] = None,
   outputLocation: Option[URI] = None,
-<<<<<<< HEAD
-  outputMissing: Boolean = false
-=======
   outputMissing: Boolean = false,
   timeTakenMillis: Option[Long] = None
->>>>>>> 97bdf486
 )
 
 object Node {
@@ -60,29 +48,21 @@
         !persisted.artifact.exists
       case _ => false
     }
-<<<<<<< HEAD
-    Node(stepInfo.className,
-=======
     val timeTaken = step match {
       case producer: Producer[_] => producer.timeTaken map (_.toMillis)
       case _ => None
     }
     Node(
       stepInfo.className,
->>>>>>> 97bdf486
       stepInfo.classVersion,
       stepInfo.srcUrl,
       stepInfo.binaryUrl,
       stepInfo.parameters,
       stepInfo.description,
       stepInfo.outputLocation,
-<<<<<<< HEAD
-      outputMissing)
-=======
       outputMissing,
       timeTaken
     )
->>>>>>> 97bdf486
   }
 }
 
@@ -92,14 +72,10 @@
 object Workflow {
   def forPipeline(steps: PipelineStep*): Workflow = {
     def findNodes(s: PipelineStep): Iterable[PipelineStep] =
-<<<<<<< HEAD
-      Seq(s) ++ s.stepInfo.dependencies.flatMap(t => findNodes(t._2))
-=======
       Seq(s) ++ s.stepInfo.dependencies.flatMap {
         case (name, step) =>
           findNodes(step)
       }
->>>>>>> 97bdf486
 
     val nodeList = for {
       step <- steps
@@ -109,13 +85,8 @@
     }
 
     def findLinks(s: PipelineStepInfo): Iterable[(PipelineStepInfo, PipelineStepInfo, String)] =
-<<<<<<< HEAD
-      s.dependencies.map { case (name, dep) => (dep.stepInfo, s, name)} ++
-          s.dependencies.flatMap(t => findLinks(t._2.stepInfo))
-=======
       s.dependencies.map { case (name, dep) => (dep.stepInfo, s, name) } ++
         s.dependencies.flatMap(t => findLinks(t._2.stepInfo))
->>>>>>> 97bdf486
 
     val nodes = nodeList.toMap
 
@@ -137,11 +108,7 @@
           case s => sys.error(s"Invalid URI: $s")
         }
       }
-<<<<<<< HEAD
-      jsonFormat8(Node.apply)
-=======
       jsonFormat9(Node.apply)
->>>>>>> 97bdf486
     }
     jsonFormat2(Workflow.apply)
   }
@@ -186,17 +153,10 @@
         }.mkString(",")
         // A link is like a param but it hyperlinks somewhere.
         val links =
-<<<<<<< HEAD
-        // An optional link to the source data.
-          info.srcUrl.map(uri => s"""new Link("${link(uri)}","v${if (info.classVersion.nonEmpty) info.classVersion else "src"}")""") ++
-              // An optional link to the output data.
-              info.outputLocation.map(uri => s"""new Link("${link(uri)}","output")""")
-=======
           // An optional link to the source data.
           info.srcUrl.map(uri => s"""new Link("${link(uri)}","v${if (info.classVersion.nonEmpty) info.classVersion else "src"}")""") ++ // scalastyle:ignore
             // An optional link to the output data.
             info.outputLocation.map(uri => s"""new Link("${link(uri)}","output")""")
->>>>>>> 97bdf486
         val clazz = sourceNodes match {
           case _ if sourceNodes contains id => "sourceNode"
           case _ if sinkNodes contains id => "sinkNode"
@@ -208,12 +168,8 @@
            |          class: "$clazz",
            |          labelType: "html",
            |          label: generateStepContent("${info.className}",
-<<<<<<< HEAD
-           |            "${info.description.getOrElse("")}",
-=======
            |            " ${info.description.getOrElse("")}",
            |            ${info.timeTakenMillis.getOrElse("undefined")},
->>>>>>> 97bdf486
            |            [$paramsText],
            |            [$linksText])
            |        });""".stripMargin
