package org.allenai.pipeline.hackathon

import com.typesafe.config.{ConfigValueFactory, ConfigFactory, Config}

import java.net.URI

import org.allenai.pipeline.hackathon
import org.allenai.pipeline.hackathon.CommandToken._

import scala.util.parsing.combinator._

class PipescriptCompiler() {
  protected[this] val parser = new PipescriptParser.Parser

  def parseStatements(outputDir: URI)(parsedStatements: TraversableOnce[PipescriptParser.Statement]): WorkflowScript = {
    var packages = Vector.empty[hackathon.Package]
    var stepCommands = Vector.empty[hackathon.StepCommand]

    var environment = Map.empty[String, String]
    parsedStatements.foreach {
      case PipescriptParser.CommentStatement(_) =>
      case PipescriptParser.VariableStatement(name, value) =>
        environment += (name -> value.resolve(environment))
      case PipescriptParser.PackageStatement(block) =>
        val source = block.findGet("source").resolve(environment)
        val id = block.findGet("id").resolve(environment)
        val sourceUri = new URI(source)
        packages :+= hackathon.Package(id, sourceUri)
      case PipescriptParser.StepStatement(tokens) =>
        stepCommands :+= StepCommand(tokens.map(transformToken))
    }

    def transformToken(scriptToken: PipescriptParser.Token): CommandToken = {
      scriptToken match {
        case PipescriptParser.StringToken(s) => CommandToken.StringToken(s)
        case t@PipescriptParser.ArgToken(block) =>
          if (block.hasKey("file")) {
            block.find("package").map(_.resolve(environment)).map {
              pkgName => PackagedInput(pkgName, block.findGet("file").resolve(environment))
            }.getOrElse(sys.error(s"'file' without 'package' in $t"))
<<<<<<< HEAD
          } else if (block.hasKey("input")) {
            val url = new URI(block.findGet("input"))
=======
          } else if (block.hasKey("upload")) {
            val url = new URI(block.findGet("upload").resolve(environment))
>>>>>>> c0a352e1
            val isDir = block.find("type").exists(_ == "dir")
            val isUrl = block.find("type").exists(_ == "url")
            if (isDir) {
              CommandToken.InputDir(url)
            } else if (isUrl) {
              CommandToken.InputUrl(url)
            } else {
              CommandToken.InputFile(url)
            }
          } else if (block.hasKey("output")) {
            if (block.find("type").exists(_ == "dir")) {
<<<<<<< HEAD
              OutputDir(block.findGet("output"))
            } else {
              OutputFile(block.findGet("output"), block.find("suffix").getOrElse(""))
            }
          } else if (block.find("ref").nonEmpty) {
            ReferenceOutput(block.find("ref").get)
          } else {
=======
              OutputDir(block.findGet("out").resolve(environment))
            } else {
              OutputFile(block.findGet("out").resolve(environment),
                block.find("suffix").map(_.resolve(environment)).getOrElse(""))
            }
          }
          else if (block.find("ref").nonEmpty) {
            ReferenceOutput(block.findGet("ref").resolve(environment))
          }
          else {
>>>>>>> c0a352e1
            throw new IllegalArgumentException("This should not happen!")
          }
      }
    }


    WorkflowScript(packages, stepCommands, outputDir)
  }

  def parseLines(outputDir: URI)(lines: TraversableOnce[String]): WorkflowScript = {
    this.parseStatements(outputDir)(parser.parseLines(lines))
  }

  def parseText(outputDir: URI)(text: String): WorkflowScript = {
    this.parseStatements(outputDir)(parser.parseText(text))
  }
}<|MERGE_RESOLUTION|>--- conflicted
+++ resolved
@@ -38,13 +38,8 @@
             block.find("package").map(_.resolve(environment)).map {
               pkgName => PackagedInput(pkgName, block.findGet("file").resolve(environment))
             }.getOrElse(sys.error(s"'file' without 'package' in $t"))
-<<<<<<< HEAD
           } else if (block.hasKey("input")) {
-            val url = new URI(block.findGet("input"))
-=======
-          } else if (block.hasKey("upload")) {
-            val url = new URI(block.findGet("upload").resolve(environment))
->>>>>>> c0a352e1
+            val url = new URI(block.findGet("input").resolve(environment))
             val isDir = block.find("type").exists(_ == "dir")
             val isUrl = block.find("type").exists(_ == "url")
             if (isDir) {
@@ -56,26 +51,16 @@
             }
           } else if (block.hasKey("output")) {
             if (block.find("type").exists(_ == "dir")) {
-<<<<<<< HEAD
-              OutputDir(block.findGet("output"))
+              OutputDir(block.findGet("output").resolve(environment))
             } else {
-              OutputFile(block.findGet("output"), block.find("suffix").getOrElse(""))
+              OutputFile(
+                block.findGet("output").resolve(environment),
+                block.find("suffix").map(_.resolve(environment)).getOrElse("")
+              )
             }
           } else if (block.find("ref").nonEmpty) {
-            ReferenceOutput(block.find("ref").get)
+            ReferenceOutput(block.findGet("ref").resolve(environment))
           } else {
-=======
-              OutputDir(block.findGet("out").resolve(environment))
-            } else {
-              OutputFile(block.findGet("out").resolve(environment),
-                block.find("suffix").map(_.resolve(environment)).getOrElse(""))
-            }
-          }
-          else if (block.find("ref").nonEmpty) {
-            ReferenceOutput(block.findGet("ref").resolve(environment))
-          }
-          else {
->>>>>>> c0a352e1
             throw new IllegalArgumentException("This should not happen!")
           }
       }
