--- conflicted
+++ resolved
@@ -24,25 +24,13 @@
   }
 
   /** Return the computed value. */
-<<<<<<< HEAD
-  final def get: T = {
+  def get: T = {
     if (!cachingEnabled) {
       createAndTime
-    } else if (!initialized) {
-      initialized = true
-      cachedValue
-    } else if (!cachedValue.isInstanceOf[Iterator[_]]) {
-      cachedValue
-    } else {
-      createAndTime
-=======
-  def get: T = {
-    if (!cachingEnabled) {
-      create
     } else {
       cachedValue match {
         case None =>
-          val result = create
+          val result = createAndTime
           if (!result.isInstanceOf[Iterator[_]]) {
             cachedValue = Some(result)
           }
@@ -50,7 +38,6 @@
         case Some(value) =>
           value
       }
->>>>>>> 8c25c4fb
     }
   }
 
