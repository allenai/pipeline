package org.allenai.pipeline

import org.allenai.common.{ Logging, Timing }

import scala.concurrent.duration.Duration

/** An individual step in a data processing pipeline.
  * A lazily evaluated calculation, with support for in-memory caching and persistence.
  *
  * @tparam  T  the type of data being produced
  */
trait Producer[T] extends PipelineStep with CachingEnabled with Logging {
  self =>
<<<<<<< HEAD
  /** Produces the data, if not already produced and cached. 
    * Client code should call get, not create. */
=======

  /** Produces the data, if not already produced and cached. */
>>>>>>> 14b96b63
  protected def create: T

  /** Describes the persistence location of the data produced.
    *
    * The user code should provide the className, classVersion, parameters and dependencies.
    * Usually these are provided via one of the convenience mixins: Ai2StepInfo, Ai2SparkStepInfo.
    *
    * When persisted via Pipeline.persist, the fileid is determined as
    * s"${stepInfo.className}.${stepInfo.signature.id}. The fileid may mean different things
    * in different contexts, for example, if T is an RDD, many files may be persisted under the
    * fileid/.* path.
    */
  override def stepInfo: PipelineStepInfo

  /** Call `create` but store time taken. */
  private def createAndTime: T = {
    val (result, duration) = Timing.time(this.create)
    this.setSource(Producer.Computed(duration)) // May be reset by `create`.
    result
  }

  /** Return the computed value. */
  def get: T = {
    val className = stepInfo.className
    if (!cachingEnabled) {
      logger.debug(s"$className caching disabled, recomputing")
      createAndTime
    } else if (!initialized) {
      logger.debug(s"$className computing value")
      initialized = true
      cachedValue
    } else if (!cachedValue.isInstanceOf[Iterator[_]]) {
      logger.debug(s"$className reusing cached value")
      cachedValue
    } else {
      logger.debug(s"$className recomputing value of type Iterator")
      createAndTime
    }
  }

  private var initialized = false
<<<<<<< HEAD
  private[pipeline] var sourceVar: Producer.Source = Producer.Untouched
  private lazy val cachedValue: T = createAndTime

  /** Only set the source if it's previously untouched. */
  private[pipeline] def setSource(source: Producer.Source): Unit = {
    if (this.sourceVar == Producer.Untouched) {
      this.sourceVar = source
    }
=======
  private var sourceVar: Producer.Source = Producer.Untouched
  private lazy val cachedValue: T = createAndTime

  /** Only set the source if it's previously untouched. */
  protected def setSource(source: Producer.Source): Unit = {
    if (this.sourceVar == Producer.Untouched) {
      this.sourceVar = source
    }
  }

  /** Public method for getting the source. */
  def source: Producer.Source = sourceVar

  /** Call `create` but store time taken. */
  def createAndTime: T = {
    val (result, duration) = Timing.time(this.create)
    this.setSource(Producer.Computed(duration)) // May be reset by `create`.
    result
>>>>>>> 14b96b63
  }

  /** Public method for getting the source. */
  def source: Producer.Source = sourceVar

  /** Persist the result of this step.
    * Once computed, write the result to the given artifact.
    * If the artifact we are using for persistence exists,
    * return the deserialized object rather than recomputing it.
    *
    * @tparam  A  the type of artifact being written to (i.e. directory, file)
    * @param  io  the serialization for data of type T
    * @param  artifactSource  creation of the artifact to be written
    */
  def persisted[A <: Artifact](
    io: SerializeToArtifact[T, A] with DeserializeFromArtifact[T, A],
    artifactSource: => A
  ): PersistedProducer[T, A] = {
    val persistedProducer = new PersistedProducer(this, io, artifactSource)
    persistedProducer.setSource(this.source)
    persistedProducer
  }

  /** Default caching policy is set by the implementing class but can be overridden dynamically.
    *
    * When caching is enabled, an in-memory reference is stored to the output object so
    * subsequent calls to .get do not re-process.
    */
  def withCachingEnabled: Producer[T] = {
    if (cachingEnabled) {
      this
    } else {
      copy(cachingEnabled = () => true)
    }
  }

  /** Default caching policy is set by the implementing class but can be overridden dynamically. */
  def withCachingDisabled: Producer[T] = {
    if (cachingEnabled) {
      copy(cachingEnabled = () => false)
    } else {
      this
    }
  }

  def copy[T2](
    create: () => T2 = self.create _,
    stepInfo: () => PipelineStepInfo = self.stepInfo _,
    cachingEnabled: () => Boolean = self.cachingEnabled _,
    source: () => Producer.Source = self.source _
  ): Producer[T2] = {
    val _create = create
    val _stepInfo = stepInfo
    val _cachingEnabled = cachingEnabled
    val _source = source
    new Producer[T2] {
      override def create: T2 = _create()

      override def stepInfo = _stepInfo()

      override def cachingEnabled = _cachingEnabled()

      override def source = _source()
    }
  }
}

object Producer {
  /** A Pipeline step wrapper for in-memory data. */
  def fromMemory[T](data: T): Producer[T] = new Producer[T] with BasicPipelineStepInfo {
    override def create: T = data

    override def stepInfo: PipelineStepInfo =
      super.stepInfo.copy(
        className = data.getClass.getName,
        classVersion = data.hashCode.toHexString
      )
  }

  sealed abstract class Source {
    def name: String
    def timeTaken: Option[Duration]
  }
  case class Computed(val timing: Duration) extends Source {
    override val name = "Computed"
    override val timeTaken = Some(timing)
  }
  case class Disk(val timing: Duration) extends Source {
    override val name = "Disk"
    override val timeTaken = Some(timing)
  }
  case object Untouched extends Source {
    override val name = "Untouched"
    override val timeTaken = None
  }
}

trait CachingEnabled {
  def cachingEnabled: Boolean = true
}

trait CachingDisabled extends CachingEnabled {
  override def cachingEnabled: Boolean = false
}

class PersistedProducer[T, -A <: Artifact] private[pipeline] (
    step: Producer[T],
    io: SerializeToArtifact[T, A] with DeserializeFromArtifact[T, A],
    _artifact: A
) extends Producer[T] {
  self =>

  def artifact: Artifact = _artifact

  def create: T = {
    val className = stepInfo.className
    if (!artifact.exists) {
      val result = step.get
      logger.debug(s"$className writing to $artifact using $io")
      io.write(result, _artifact)
      if (result.isInstanceOf[Iterator[_]]) {
        // An iterator is usable only once, so we need to re-read it from disk.
        logger.debug(s"$className reading type Iterator from $artifact using $io")
        io.read(_artifact)
      } else {
        result
      }
    } else {
      val (result, duration) = Timing.time {
        logger.debug(s"$className reading from $artifact using $io")
        io.read(_artifact)
      }

      this.setSource(Producer.Disk(duration))
      result
    }
  }

  override def stepInfo = step.stepInfo.copy(outputLocation = Some(artifact.url))
}

//
// Allow un-zipping of Producer instances
// e.g.:
//   val tupleProducer: Producer[List[Int], List[String]]
//   val Producer2(intList, stringList) = tupleProducer -> (("integers", "strings"))
//
object Producer2 {
  def unapply[T1, T2](
    input: (Producer[(T1, T2)], (String, String))
  ): Option[(Producer[T1], Producer[T2])] = {
    val (p, (name1, name2)) = input
    val p1 = p.copy(
      create = () => p.get._1,
      stepInfo = () => p.stepInfo.copy(className = s"${p.stepInfo.className}_$name1")
    )

    val p2 = p.copy(
      create = () => p.get._2,
      stepInfo = () => p.stepInfo.copy(className = s"${p.stepInfo.className}_$name2")
    )
    Some((p1, p2))
  }
}

object Producer3 {
  def unapply[T1, T2, T3](
    input: (Producer[(T1, T2, T3)], (String, String, String))
  ): Option[(Producer[T1], Producer[T2], Producer[T3])] = {
    val (p, (name1, name2, name3)) = input
    val p1 = p.copy(
      create = () => p.get._1,
      stepInfo = () => p.stepInfo.copy(className = s"${p.stepInfo.className}_$name1")
    )

    val p2 = p.copy(
      create = () => p.get._2,
      stepInfo = () => p.stepInfo.copy(className = s"${p.stepInfo.className}_$name2")
    )
    val p3 = p.copy(
      create = () => p.get._3,
      stepInfo = () => p.stepInfo.copy(className = s"${p.stepInfo.className}_$name3")
    )
    Some((p1, p2, p3))
  }
}

object Producer4 {
  def unapply[T1, T2, T3, T4](
    input: (Producer[(T1, T2, T3, T4)], (String, String, String, String))
  ): Option[(Producer[T1], Producer[T2], Producer[T3], Producer[T4])] = {
    val (p, (name1, name2, name3, name4)) = input
    val p1 = p.copy(
      create = () => p.get._1,
      stepInfo = () => p.stepInfo.copy(className = s"${p.stepInfo.className}_$name1")
    )

    val p2 = p.copy(
      create = () => p.get._2,
      stepInfo = () => p.stepInfo.copy(className = s"${p.stepInfo.className}_$name2")
    )
    val p3 = p.copy(
      create = () => p.get._3,
      stepInfo = () => p.stepInfo.copy(className = s"${p.stepInfo.className}_$name3")
    )
    val p4 = p.copy(
      create = () => p.get._4,
      stepInfo = () => p.stepInfo.copy(className = s"${p.stepInfo.className}_$name4")
    )
    Some((p1, p2, p3, p4))
  }
}

object Producer5 {
  def unapply[T1, T2, T3, T4, T5](
    input: (Producer[(T1, T2, T3, T4, T5)], (String, String, String, String, String))
  ): Option[(Producer[T1], Producer[T2], Producer[T3], Producer[T4], Producer[T5])] = {
    val (p, (name1, name2, name3, name4, name5)) = input
    val p1 = p.copy(
      create = () => p.get._1,
      stepInfo = () => p.stepInfo.copy(className = s"${p.stepInfo.className}_$name1")
    )

    val p2 = p.copy(
      create = () => p.get._2,
      stepInfo = () => p.stepInfo.copy(className = s"${p.stepInfo.className}_$name2")
    )
    val p3 = p.copy(
      create = () => p.get._3,
      stepInfo = () => p.stepInfo.copy(className = s"${p.stepInfo.className}_$name3")
    )
    val p4 = p.copy(
      create = () => p.get._4,
      stepInfo = () => p.stepInfo.copy(className = s"${p.stepInfo.className}_$name4")
    )
    val p5 = p.copy(
      create = () => p.get._5,
      stepInfo = () => p.stepInfo.copy(className = s"${p.stepInfo.className}_$name5")
    )
    Some((p1, p2, p3, p4, p5))
  }
}<|MERGE_RESOLUTION|>--- conflicted
+++ resolved
@@ -11,13 +11,8 @@
   */
 trait Producer[T] extends PipelineStep with CachingEnabled with Logging {
   self =>
-<<<<<<< HEAD
-  /** Produces the data, if not already produced and cached. 
-    * Client code should call get, not create. */
-=======
 
   /** Produces the data, if not already produced and cached. */
->>>>>>> 14b96b63
   protected def create: T
 
   /** Describes the persistence location of the data produced.
@@ -59,16 +54,6 @@
   }
 
   private var initialized = false
-<<<<<<< HEAD
-  private[pipeline] var sourceVar: Producer.Source = Producer.Untouched
-  private lazy val cachedValue: T = createAndTime
-
-  /** Only set the source if it's previously untouched. */
-  private[pipeline] def setSource(source: Producer.Source): Unit = {
-    if (this.sourceVar == Producer.Untouched) {
-      this.sourceVar = source
-    }
-=======
   private var sourceVar: Producer.Source = Producer.Untouched
   private lazy val cachedValue: T = createAndTime
 
@@ -87,11 +72,7 @@
     val (result, duration) = Timing.time(this.create)
     this.setSource(Producer.Computed(duration)) // May be reset by `create`.
     result
->>>>>>> 14b96b63
-  }
-
-  /** Public method for getting the source. */
-  def source: Producer.Source = sourceVar
+  }
 
   /** Persist the result of this step.
     * Once computed, write the result to the given artifact.
@@ -193,7 +174,7 @@
   override def cachingEnabled: Boolean = false
 }
 
-class PersistedProducer[T, -A <: Artifact] private[pipeline] (
+class PersistedProducer[T, -A <: Artifact](
     step: Producer[T],
     io: SerializeToArtifact[T, A] with DeserializeFromArtifact[T, A],
     _artifact: A
