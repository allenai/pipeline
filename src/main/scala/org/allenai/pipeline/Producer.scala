package org.allenai.pipeline

import org.allenai.common.{ Logging, Timing }

import scala.concurrent.duration.Duration

/** An individual step in a data processing pipeline.
  * A lazily evaluated calculation, with support for in-memory caching and persistence.
  *
  * @tparam  T  the type of data being produced
  */
trait Producer[T] extends PipelineStep with CachingEnabled with Logging {
  self =>
  /** Produces the data, if not already produced and cached. */
  protected def create: T

  /** Describes the persistence location of the data produced.
    *
    * The user code should provide the className, classVersion, parameters and dependencies.
    * Usually these are provided via one of the convenience mixins: Ai2StepInfo, Ai2SparkStepInfo.
    *
    * When persisted via Pipeline.persist, the fileid is determined as
    * s"${stepInfo.className}.${stepInfo.signature.id}. The fileid may mean different things
    * in different contexts, for example, if T is an RDD, many files may be persisted under the
    * fileid/.* path.
    */
  override def stepInfo: PipelineStepInfo

  /** Return the computed value. */
  def get: T = {
    val className = stepInfo.className
    val returnValue =
      if (!cachingEnabled) {
        logger.debug(s"$className caching disabled, recomputing")
        createAndTime
      } else if (!initialized) {
        logger.debug(s"$className computing value")
        initialized = true
        cachedValue
      } else if (!cachedValue.isInstanceOf[Iterator[_]]) {
        logger.debug(s"$className reusing cached value")
        cachedValue
      } else {
        logger.debug(s"$className recomputing value of type Iterator")
        createAndTime
      }
    logger.debug(s"$className returning value")
    returnValue
  }

  private var initialized = false
  protected[this] var timing: Option[Duration] = None
  protected[this] var executionMode: Duration => ExecutionInfo = Executed
  private lazy val cachedValue: T = createAndTime

  /** Report the method by which this Producer's result was obtained
    * (Read from disk, executed, not needed)
    */
  def executionInfo: ExecutionInfo =
    timing.map(executionMode).getOrElse(NotRequested)

  /** Call `create` but store time taken. */
  protected[this] def createAndTime: T = {
    val (result, duration) = Timing.time(this.create)
    timing = Some(duration)
    result
  }

  /** Persist the result of this step.
    * Once computed, write the result to the given artifact.
    * If the artifact we are using for persistence exists,
    * return the deserialized object rather than recomputing it.
    *
    * @tparam  A  the type of artifact being written to (i.e. directory, file)
    * @param  io  the serialization for data of type T
    * @param  artifactSource  creation of the artifact to be written
    */
  def persisted[A <: Artifact](
    io: Serializer[T, A] with Deserializer[T, A],
    artifactSource: => A
  ): PersistedProducer[T, A] =
    new ProducerWithPersistence(this, io, artifactSource)

  /** Default caching policy is set by the implementing class but can be overridden dynamically.
    *
    * When caching is enabled, an in-memory reference is stored to the output object so
    * subsequent calls to .get do not re-process.
    */
  def withCachingEnabled: Producer[T] = {
    if (cachingEnabled) {
      this
    } else {
      copy(cachingEnabled = () => true)
    }
  }

  /** Default caching policy is set by the implementing class but can be overridden dynamically. */
  def withCachingDisabled: Producer[T] = {
    if (cachingEnabled) {
      copy(cachingEnabled = () => false)
    } else {
      this
    }
  }

  def copy[T2](
    create: () => T2 = self.create _,
    stepInfo: () => PipelineStepInfo = self.stepInfo _,
    cachingEnabled: () => Boolean = self.cachingEnabled _,
    executionInfo: () => ExecutionInfo = self.executionInfo _
  ): Producer[T2] = {
    val _create = create
    val _stepInfo = stepInfo
    val _cachingEnabled = cachingEnabled
    val _executionInfo = executionInfo
    new Producer[T2] {
      override def create: T2 = _create()

      override def stepInfo = _stepInfo()

      override def cachingEnabled = _cachingEnabled()

      override def executionInfo = _executionInfo()
    }
  }
}

object Producer {
  /** A Pipeline step wrapper for in-memory data. */
  def fromMemory[T](data: T): Producer[T] = new Producer[T] with BasicPipelineStepInfo {
    override def create: T = data

    override def stepInfo: PipelineStepInfo =
      super.stepInfo.copy(
        className = data.getClass.getName,
        classVersion = data.hashCode.toHexString
      )
  }
}

trait CachingEnabled {
  def cachingEnabled: Boolean = true
}

trait CachingDisabled extends CachingEnabled {
  override def cachingEnabled: Boolean = false
}

/** A Producer that will be stored in a specified Artifact
  * using the specified serialization logic
  */
trait PersistedProducer[T, A <: Artifact] extends Producer[T] {
  def original: Producer[T]
<<<<<<< HEAD
  def io: SerializeToArtifact[T, A] with DeserializeFromArtifact[T, A]
  def artifact: A

  def changePersistence[A2 <: Artifact](
    io: SerializeToArtifact[T, A2] with DeserializeFromArtifact[T, A2],
=======
  def io: Serializer[T, A] with Deserializer[T, A]
  def artifact: A

  def changePersistence[A2 <: Artifact](
    io: Serializer[T, A2] with Deserializer[T, A2],
>>>>>>> 6ade0362
    artifact: A2
  ): PersistedProducer[T, A2]
}

/** Implements persistence of a Producer.
  * If the artifact exists when create() is called, reads from the artifact.
  * If the artifact does not exist, compute the result, store it in the artifact and return the result
  */
class ProducerWithPersistence[T, A <: Artifact](
    val original: Producer[T],
<<<<<<< HEAD
    val io: SerializeToArtifact[T, A] with DeserializeFromArtifact[T, A],
=======
    val io: Serializer[T, A] with Deserializer[T, A],
>>>>>>> 6ade0362
    val artifact: A
) extends PersistedProducer[T, A] {
  self =>

  def create: T = {
    val className = stepInfo.className
    if (!artifact.exists) {
      val result = original.get
<<<<<<< HEAD
=======
      executionMode = ExecutedAndPersisted
>>>>>>> 6ade0362
      logger.debug(s"$className writing to $artifact using $io")
      io.write(result, artifact)
      if (result.isInstanceOf[Iterator[_]]) {
        executionMode = ExecuteAndBufferStream
        logger.debug(s"$className reading type Iterator from $artifact using $io")
        io.read(artifact)
      } else {
        result
      }
    } else {
      executionMode = ReadFromDisk
      logger.debug(s"$className reading from $artifact using $io")
      io.read(artifact)
    }
  }

  override def stepInfo = original.stepInfo.copy(outputLocation = Some(artifact.url))

  override def withCachingDisabled = {
    if (cachingEnabled) {
      new ProducerWithPersistence(original, io, artifact) with CachingDisabled
    } else {
      this
    }
  }

  override def withCachingEnabled: Producer[T] = {
    if (cachingEnabled) {
      this
    } else {
      new ProducerWithPersistence(original, io, artifact) with CachingEnabled
    }
  }

  override def changePersistence[A2 <: Artifact](
<<<<<<< HEAD
    io: SerializeToArtifact[T, A2] with DeserializeFromArtifact[T, A2],
=======
    io: Serializer[T, A2] with Deserializer[T, A2],
>>>>>>> 6ade0362
    artifact: A2
  ) =
    new ProducerWithPersistence[T, A2](original, io, artifact)

}

//
// Allow un-zipping of Producer instances
// e.g.:
//   val tupleProducer: Producer[List[Int], List[String]]
//   val Producer2(intList, stringList) = tupleProducer -> (("integers", "strings"))
//
object Producer2 {
  def unapply[T1, T2](
    input: (Producer[(T1, T2)], (String, String))
  ): Option[(Producer[T1], Producer[T2])] = {
    val (p, (name1, name2)) = input
    val p1 = p.copy(
      create = () => p.get._1,
      stepInfo = () => p.stepInfo.copy(className = s"${p.stepInfo.className}_$name1")
    )

    val p2 = p.copy(
      create = () => p.get._2,
      stepInfo = () => p.stepInfo.copy(className = s"${p.stepInfo.className}_$name2")
    )
    Some((p1, p2))
  }
}

object Producer3 {
  def unapply[T1, T2, T3](
    input: (Producer[(T1, T2, T3)], (String, String, String))
  ): Option[(Producer[T1], Producer[T2], Producer[T3])] = {
    val (p, (name1, name2, name3)) = input
    val p1 = p.copy(
      create = () => p.get._1,
      stepInfo = () => p.stepInfo.copy(className = s"${p.stepInfo.className}_$name1")
    )

    val p2 = p.copy(
      create = () => p.get._2,
      stepInfo = () => p.stepInfo.copy(className = s"${p.stepInfo.className}_$name2")
    )
    val p3 = p.copy(
      create = () => p.get._3,
      stepInfo = () => p.stepInfo.copy(className = s"${p.stepInfo.className}_$name3")
    )
    Some((p1, p2, p3))
  }
}

object Producer4 {
  def unapply[T1, T2, T3, T4](
    input: (Producer[(T1, T2, T3, T4)], (String, String, String, String))
  ): Option[(Producer[T1], Producer[T2], Producer[T3], Producer[T4])] = {
    val (p, (name1, name2, name3, name4)) = input
    val p1 = p.copy(
      create = () => p.get._1,
      stepInfo = () => p.stepInfo.copy(className = s"${p.stepInfo.className}_$name1")
    )

    val p2 = p.copy(
      create = () => p.get._2,
      stepInfo = () => p.stepInfo.copy(className = s"${p.stepInfo.className}_$name2")
    )
    val p3 = p.copy(
      create = () => p.get._3,
      stepInfo = () => p.stepInfo.copy(className = s"${p.stepInfo.className}_$name3")
    )
    val p4 = p.copy(
      create = () => p.get._4,
      stepInfo = () => p.stepInfo.copy(className = s"${p.stepInfo.className}_$name4")
    )
    Some((p1, p2, p3, p4))
  }
}

object Producer5 {
  def unapply[T1, T2, T3, T4, T5](
    input: (Producer[(T1, T2, T3, T4, T5)], (String, String, String, String, String))
  ): Option[(Producer[T1], Producer[T2], Producer[T3], Producer[T4], Producer[T5])] = {
    val (p, (name1, name2, name3, name4, name5)) = input
    val p1 = p.copy(
      create = () => p.get._1,
      stepInfo = () => p.stepInfo.copy(className = s"${p.stepInfo.className}_$name1")
    )

    val p2 = p.copy(
      create = () => p.get._2,
      stepInfo = () => p.stepInfo.copy(className = s"${p.stepInfo.className}_$name2")
    )
    val p3 = p.copy(
      create = () => p.get._3,
      stepInfo = () => p.stepInfo.copy(className = s"${p.stepInfo.className}_$name3")
    )
    val p4 = p.copy(
      create = () => p.get._4,
      stepInfo = () => p.stepInfo.copy(className = s"${p.stepInfo.className}_$name4")
    )
    val p5 = p.copy(
      create = () => p.get._5,
      stepInfo = () => p.stepInfo.copy(className = s"${p.stepInfo.className}_$name5")
    )
    Some((p1, p2, p3, p4, p5))
  }
}<|MERGE_RESOLUTION|>--- conflicted
+++ resolved
@@ -151,19 +151,11 @@
   */
 trait PersistedProducer[T, A <: Artifact] extends Producer[T] {
   def original: Producer[T]
-<<<<<<< HEAD
-  def io: SerializeToArtifact[T, A] with DeserializeFromArtifact[T, A]
-  def artifact: A
-
-  def changePersistence[A2 <: Artifact](
-    io: SerializeToArtifact[T, A2] with DeserializeFromArtifact[T, A2],
-=======
   def io: Serializer[T, A] with Deserializer[T, A]
   def artifact: A
 
   def changePersistence[A2 <: Artifact](
     io: Serializer[T, A2] with Deserializer[T, A2],
->>>>>>> 6ade0362
     artifact: A2
   ): PersistedProducer[T, A2]
 }
@@ -174,11 +166,7 @@
   */
 class ProducerWithPersistence[T, A <: Artifact](
     val original: Producer[T],
-<<<<<<< HEAD
-    val io: SerializeToArtifact[T, A] with DeserializeFromArtifact[T, A],
-=======
     val io: Serializer[T, A] with Deserializer[T, A],
->>>>>>> 6ade0362
     val artifact: A
 ) extends PersistedProducer[T, A] {
   self =>
@@ -187,10 +175,7 @@
     val className = stepInfo.className
     if (!artifact.exists) {
       val result = original.get
-<<<<<<< HEAD
-=======
       executionMode = ExecutedAndPersisted
->>>>>>> 6ade0362
       logger.debug(s"$className writing to $artifact using $io")
       io.write(result, artifact)
       if (result.isInstanceOf[Iterator[_]]) {
@@ -226,11 +211,7 @@
   }
 
   override def changePersistence[A2 <: Artifact](
-<<<<<<< HEAD
-    io: SerializeToArtifact[T, A2] with DeserializeFromArtifact[T, A2],
-=======
     io: Serializer[T, A2] with Deserializer[T, A2],
->>>>>>> 6ade0362
     artifact: A2
   ) =
     new ProducerWithPersistence[T, A2](original, io, artifact)
