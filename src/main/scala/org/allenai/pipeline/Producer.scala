--- conflicted
+++ resolved
@@ -24,25 +24,14 @@
   }
 
   /** Return the computed value. */
-<<<<<<< HEAD
-  final def get: T = {
+  def get: T = {
     if (!cachingEnabled) {
       createAndTime
-    } else if (!initialized) {
-      initialized = true
-      cachedValue
-    } else if (!cachedValue.isInstanceOf[Iterator[_]]) {
-      cachedValue
-    } else {
-      createAndTime
-=======
-  def get: T = {
-    if (!cachingEnabled) {
-      create
     } else {
       cachedValue match {
         case None =>
-          val result = create
+          val result = createAndTime
+          // Iterators cannot be consumed multiple times, so don't cache them.
           if (!result.isInstanceOf[Iterator[_]]) {
             cachedValue = Some(result)
           }
@@ -50,13 +39,11 @@
         case Some(value) =>
           value
       }
->>>>>>> 8c25c4fb
     }
   }
 
   private var timing: Option[Duration] = None
-  private var initialized = false
-  private lazy val cachedValue: T = createAndTime
+  private var cachedValue: Option[T] = None
 
   /** Report the amount of time taken in milliseconds, or None if the value is cached
     * in memory or this stage has not been run yet.
