package org.allenai.pipeline

import java.io.{ ByteArrayInputStream, File, FileWriter, InputStream }
import java.nio.file.Files
import java.util.UUID

import org.allenai.common.Resource
import org.allenai.pipeline.ExternalProcess._
import org.apache.commons.io.{ FileUtils, IOUtils }

import scala.collection.JavaConverters._

/** Executes an arbitrary system process
  * @param commandTokens   The set of tokens that comprise the command to be executed.
  *                        Each token is either:
  *                        a String
  *                        a Placeholder representing an input data file
  *                        a Placeholder representing an output data file
  *                        Examples:
  *                        StringToken("cp") InputFileToken("src") OutputFileToken("target")
  *                        StringToken("python") InputFileToken("script") StringToken("-o") OutputFileToken("output")
  *
  *                        Producers based on ExternalProcess should be created with class RunExternalProcess.
  */
class ExternalProcess(val commandTokens: CommandToken*) {

  def run(inputs : Seq[Extarg],
          stdinput: () => InputStream = () => new ByteArrayInputStream(Array.emptyByteArray)) =
  {
    val commandTokensToBind = commandTokens.filter{
      case StringToken(_) => false
      case InputFileToken(_) => true
      case OutputFileToken(_) => false   // handled through CommandOutput.outputs
    }

    {
      val inputTokenNames = commandTokens.map(_.name)
      val cRunBinds = commandTokensToBind.length
      require(cRunBinds == inputs.length, s"found ${inputs.length} but need exactly ${cRunBinds} arguments")
      val outputNames = commandTokens.collect { case OutputFileToken(name) => name}.toSet
    }

    val scratchDir = Files.createTempDirectory(null).toFile
    sys.addShutdownHook(FileUtils.deleteDirectory(scratchDir))

    val commandTokens2 : Seq[CommandToken] = commandTokensToBind.toSeq
    val argsBound : Seq[(_,_,String)] =
      commandTokens2.zip(inputs).zipWithIndex.map{
        case ((name, data), i) =>
          val v : String =
            (name,data) match {
              case (StringToken(s),_) => s
              case (InputFileToken(nameTemp), ExtargStream(b)) =>
                // Write ExtargStream arguments to temporary files
                //
                // TODO: nameTemp = f"tmp$i"
                val f = new File(scratchDir, nameTemp)
                StreamIo.write(b.get, new FileArtifact(f))
                f.getCanonicalPath()
              case _ =>
                throw new ExternalProcessArgException(s"Type mismatch on argument $i")
            }
          (name,data,v)
      }

    import scala.sys.process._
    val captureStdoutFile = new File(scratchDir, "stdout")
    val captureStderrFile = new File(scratchDir, "stderr")
    val out = new FileWriter(captureStdoutFile)
    val err = new FileWriter(captureStderrFile)

    val logger = ProcessLogger(
      (o: String) => out.append(o),
      (e: String) => err.append(e)
    )

    val cmd : Seq[String] = commandTokens.map {
      case InputFileToken(name) => new File(scratchDir, name).getCanonicalPath
      case OutputFileToken(name) => new File(scratchDir, name).getCanonicalPath
      case t => t.name
    }

    val status = (cmd #< stdinput()) ! logger
    out.close()
    err.close()

    val outputNames = commandTokens.collect { case OutputFileToken(name) => name}

    val outputStreams = for (name <- outputNames) yield {
      (name, StreamIo.read(new FileArtifact(new File(scratchDir, name))))
    }
    val stdout = StreamIo.read(new FileArtifact(captureStdoutFile))
    val stderr = StreamIo.read(new FileArtifact(captureStderrFile))

    CommandOutput(status, stdout, stderr, outputStreams.toMap)
  }

}

object ExternalProcess {

  trait Namable {
    def name: String
  }

  sealed trait CommandToken extends Namable

  case class StringToken(name: String) extends CommandToken

  case class InputFileToken(name: String) extends CommandToken

  case class OutputFileToken(name: String) extends CommandToken

  /** Things which ExternalProcess is prepared to consume, currently
    * only ExtargStream */
  sealed trait Extarg

  case class ExtargStream(a : Producer[() => InputStream]) extends Extarg

  class ExternalProcessArgException(s : String) extends Throwable

  import scala.language.implicitConversions

<<<<<<< HEAD
  implicit def convertToInputData[T, A <: FlatArtifact](p: PersistedProducer[T, A]): Extarg = {
    ExtargStream(p.copy(create = () =>
          StreamIo.read(p.artifact.asInstanceOf[FlatArtifact]))
    )
=======
  implicit def convertToInputData[T, A <: FlatArtifact](p: PersistedProducer[T, A]): Producer[() => InputStream] = {
    p.copy(create =
      () => {
        p.get
        StreamIo.read(p.artifact.asInstanceOf[FlatArtifact])
      })
>>>>>>> ccd4a7d5
  }

  implicit def convertArtifactToInputData[A <: FlatArtifact](artifact: A): Extarg = {
    ExtargStream(StaticResource(artifact))
  }

  implicit def convertToToken(s: String): StringToken = StringToken(s)

  case class CommandOutput(
    returnCode: Int,
    stdout: () => InputStream,
    stderr: () => InputStream,
    outputs: Map[String, () => InputStream]
  )
}

// Pattern: Name Producer subclasses with a verb.

class RunExternalProcess private (
    val commandTokens: Seq[CommandToken],
    _versionHistory: Seq[String],
    inputs: Seq[Extarg]
) extends Producer[CommandOutput] with Ai2SimpleStepInfo {
    override def create = {
      new ExternalProcess(commandTokens: _*).run(
        inputs.map(x =>
          x match {
            case ExtargStream(v) => v.get; x
          }
        ))
    }

  //val parameters = inputsOld1.map { case (name, src) => (name, src) }.toList

  override def versionHistory = _versionHistory

  override def stepInfo = {
    val cmd = commandTokens.map {
      case InputFileToken(name) => s"<$name>"
      case OutputFileToken(name) => s"<$name>"
      case t => t.name
    }
    // TODO: extract method
    super.stepInfo
      .copy(className = "ExternalProcess")
      .addParameters(commandTokens.map(_.toString()).zip(inputs).toList : _*)
      .addParameters("cmd" -> cmd.mkString(" "))
  }
}
object RunExternalProcess {

  import ExternalProcess.CommandOutput

  def apply(
    commandTokens: CommandToken*
  )(
    inputs: Seq[Extarg],
    versionHistory: Seq[String] = Seq(),
    requireStatusCode: Iterable[Int] = List(0)
  ): CommandOutputComponents = {
    val outputNames = commandTokens.collect { case OutputFileToken(name) => name }
    val processCmd = new RunExternalProcess(commandTokens, versionHistory, inputs)
    val baseName = processCmd.stepInfo.className
    val stdout = new ExtractOutputComponent("stdout", _.stdout, processCmd, requireStatusCode)
    val stderr = new ExtractOutputComponent("stderr", _.stderr, processCmd, requireStatusCode)
    val outputStreams =
      for (name <- outputNames) yield {
        val outputProducer =
          new ExtractOutputComponent(s"outputs.$name", _.outputs(name), processCmd, requireStatusCode)
        (name, outputProducer)
      }
    CommandOutputComponents(stdout, stderr, outputStreams.toMap)
  }

  class ExtractOutputComponent(
      name: String,
      f: CommandOutput => () => InputStream,
      processCmd: Producer[CommandOutput],
      requireStatusCode: Iterable[Int] = List(0)
  ) extends Producer[() => InputStream] {
    override protected def create: () => InputStream = {
      val result = processCmd.get
      result match {
        case CommandOutput(status, _, _, _) if requireStatusCode.toSet.contains(status) =>
          f(result)
        case CommandOutput(status, _, stderr, _) =>
          val stderrString = IOUtils.readLines(stderr()).asScala.take(100)
          sys.error(s"Command ${processCmd.stepInfo.parameters("cmd")} failed with status$status: $stderrString")
      }
      f(processCmd.get)
    }

    override def stepInfo: PipelineStepInfo =
      PipelineStepInfo(className = name)
        .addParameters("cmd" -> processCmd)

    def ifSuccessful[T](f: CommandOutput => T): () => T = { () =>
      val result = processCmd.get
      result match {
        case CommandOutput(0, _, _, _) => f(result)
        case CommandOutput(_, _, stderr, _) =>
          sys.error(s" Failed to run command ${processCmd.stepInfo.parameters("cmd")}: $stderr")
      }

    }
  }
}

object StreamIo extends ArtifactIo[() => InputStream, FlatArtifact] {
  override def read(artifact: FlatArtifact): () => InputStream =
    () => artifact.read

  override def write(data: () => InputStream, artifact: FlatArtifact): Unit = {
    artifact.write { writer =>
      val buffer = new Array[Byte](16384)
      Resource.using(data()) { is =>
        Iterator.continually(is.read(buffer)).takeWhile(_ != -1).foreach(n =>
          writer.write(buffer, 0, n))
      }
    }
  }

  override def stepInfo: PipelineStepInfo = PipelineStepInfo(className = "SerializeDataStream")
}

/** Binary data that is assumed to never change.
  * Appropriate for: data in which the URL uniquely determines the content
  */
object StaticResource {
  def apply[A <: FlatArtifact](artifact: A): Producer[() => InputStream] =
    new Producer[() => InputStream] with Ai2SimpleStepInfo {
      override def create = StreamIo.read(artifact)

      override def stepInfo =
        super.stepInfo.copy(className = "StaticResource")
          .copy(outputLocation = Some(artifact.url))
          .addParameters("src" -> artifact.url)
    }
}

object VersionedResource {
  def apply[A <: FlatArtifact](artifact: A, version: String): Producer[() => InputStream] =
    new Producer[() => InputStream] with Ai2SimpleStepInfo {
      override def create = StreamIo.read(artifact)

      override def stepInfo =
        super.stepInfo.copy(
          className = "VersionedResource",
          classVersion = version
        )
          .copy(outputLocation = Some(artifact.url))
          .addParameters("src" -> artifact.url)
    }
}

/** Binary data that is allowed to change.
  * A hash of the contents will be computed
  * to determine whether to rerun downstream pipeline steps
  * Appropriate for: scripts, local resources used during development
  */
object DynamicResource {
  def apply(artifact: FlatArtifact): Producer[() => InputStream] =
    new Producer[() => InputStream] with Ai2SimpleStepInfo {
      lazy val contentHash = {
        var hash = 0L
        val buffer = new Array[Byte](16384)
        Resource.using(artifact.read) { is =>
          Iterator.continually(is.read(buffer)).takeWhile(_ != -1)
            .foreach(n => buffer.take(n).foreach(b => hash = hash * 31 + b))
        }
        hash.toHexString
      }

      override def create = StreamIo.read(artifact)

      override def stepInfo =
        super.stepInfo.addParameters("contentHash" -> contentHash)
          .copy(className = "DynamicResource")
          .copy(outputLocation = Some(artifact.url))
          .addParameters("src" -> artifact.url)

    }
}

/** Binary data that is assumed to change every time it is accessed
  * Appropriate for: non-deterministic queries
  */
object VolatileResource {
  def apply(artifact: FlatArtifact): Producer[() => InputStream] =
    new Producer[() => InputStream] with Ai2SimpleStepInfo {
      override def create = StreamIo.read(artifact)

      override def stepInfo =
        super.stepInfo.addParameters("guid" -> UUID.randomUUID().toString)
          .copy(className = "VolatileResource")
          .copy(outputLocation = Some(artifact.url))
          .addParameters("src" -> artifact.url)
    }
}

// for RunExternalProcess
case class CommandOutputComponents(
  stdout: Producer[() => InputStream],
  stderr: Producer[() => InputStream],
  outputs: Map[String, Producer[() => InputStream]]
)
<|MERGE_RESOLUTION|>--- conflicted
+++ resolved
@@ -121,19 +121,12 @@
 
   import scala.language.implicitConversions
 
-<<<<<<< HEAD
   implicit def convertToInputData[T, A <: FlatArtifact](p: PersistedProducer[T, A]): Extarg = {
-    ExtargStream(p.copy(create = () =>
-          StreamIo.read(p.artifact.asInstanceOf[FlatArtifact]))
-    )
-=======
-  implicit def convertToInputData[T, A <: FlatArtifact](p: PersistedProducer[T, A]): Producer[() => InputStream] = {
-    p.copy(create =
+    ExtargStream(p.copy(create =
       () => {
         p.get
         StreamIo.read(p.artifact.asInstanceOf[FlatArtifact])
-      })
->>>>>>> ccd4a7d5
+      }))
   }
 
   implicit def convertArtifactToInputData[A <: FlatArtifact](artifact: A): Extarg = {
