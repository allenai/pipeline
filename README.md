--- conflicted
+++ resolved
@@ -1,93 +1,30 @@
-<<<<<<< HEAD
-#AI2 Pipeline Framework
-
-
-#Design Goals
-
-A common pain point in analysis-driven software development is the
-management of data sets and experimental results.  In the absence of an
-organizing framework, the tendency is for individuals to write
-standalone executables that read and parse data from disk, transform the
-data, and write back to disk.  A pipeline consisting of such steps is
-difficult to manage by hand for the following reasons:
-
-1.  No validation checks on the compatibility of data written as the
-    output of one step with the input needed for a following step
-2.  No record in the code of the upstream steps needed to produce a
-    particular intermediate step
-3.  Code is difficult to reuse and expensive to migrate to other (e.g.
-    cloud-based) storage systems.
-
-These problems can be alleviated by appropriately chosen and enforced
-conventions, but even better is a framework that solves them for
-developers in a consistent way.  Such a framework should:
-
-1.  Be a standalone library (i.e. not a hosted solution)
-2.  Be as convenient to use as writing typical standalone executables
-3.  Have the ability to express an end-to-end pipeline in compiled code
-    (i.e. not specified in config files)
-4.  Enforce consistency between connected outputs and inputs
-5.  Cache datasets that are re-used by multiple consumers
-6.  Support streaming calculations on out-of-RAM datasets
-7.  Support easy swapping of storage implementations
-
-#Pipeline Abstractions
-
-There are three central abstractions in the data pipeline framework.
-
-##Data Transformation
-
-The most essential abstraction is the logic transforming one data
-structure into another.  This is represented in the framework by the
-Producer[T] trait.  A Producer[T] provides a lazily-computed value of
-type T returned by the get method.  Only the output type is
-parameterized, because different producers may require different inputs.
-An implementation may specify a default for whether the result is
-cached in memory, but this can be overridden when using it in a
-pipeline.  
-
-##Data Storage
-=======
 #Allen-AI Pipeline Framework
->>>>>>> 6ade0362
 
 The Allen-AI Pipeline (AIP) framework is a library that facilitates collaborative experimentation
 by allowing users to define workflows that share data resources transparently while maintaining
 complete freedom over the environment in which those workflows execute.
 
-<<<<<<< HEAD
-##Data Serialization
-=======
 Send questions to *rodneyk@allenai.org*
->>>>>>> 6ade0362
 
 #Design Goals
 
-<<<<<<< HEAD
-#Example Pipeline 
-=======
 Collaboration among data scientists is often complicated by the fact that individuals tend to
 experiment with algorithms in isolated environments (typically their individual workstations). Sharing
 data is difficult because there is no record of the code that was used to produce a given dataset
 and there are no validation checks on the compatibility of code with the data format. Workflows with
 any significant complexity become immediately unmanageable as soon as more than one scientist is involved.
->>>>>>> 6ade0362
 
 There are many workflow management systems designed for production data pipelines. The problem of sharing data
 is solved by providing a centralized execution environment, but users sacrifice the ability
 to rapidly develop code that runs on their local machine while accessing production data.  To solve
 these problems, AIP:
 
-<<<<<<< HEAD
-##The Basic Pipeline
-=======
 1.  Is a library that can be run locally or within a cloud environment
 1.  Caches datasets for sharing between multiple users, even if they are running in separate environments
 1.  Enforces compatibility of inputs/outputs at compile time
 1.  Supports streaming calculations on out-of-RAM datasets
 1.  Supports execution of arbitrary executables
 1.  Support easy swapping of storage implementations
->>>>>>> 6ade0362
 
 #Core Concepts
 
@@ -98,289 +35,6 @@
 
 ##Artifact
 
-<<<<<<< HEAD
-    val labelData: Producer[Iterable[Boolean]]
-        = Read.Collection.fromText[Boolean](input.flatArtifact(labelFile))
-
-Similarly for features
-
-    val featureData: Producer[Iterable[Array[Double]]]
-    = Read.arrayCollection.fromText[Double](input.flatArtifact(featureFile))
-
-Step 3 takes steps 1 and 2 as input, as well as a parameter determining
-the relative size of the test set.  It produces a pair of datasets with
-both features and labels
-
-  
-
-    class JoinAndSplitData(features: Producer[Features]
-                           labels: Producer[Labels],
-                           testSizeRatio: Double)
-     extends Producer[(Iterable[(Boolean, Array[Double])], Iterable[(Boolean, Array[Double])])]
-
-Step 4 takes a Iterable[(Boolean, Array[Double])] producer as input and produces a
-TrainedModel object
-
-    class TrainModel(trainingData: Producer[Iterable[(Boolean, Array[Double])]]) 
-        extends Producer[TrainedModel]
-
-Step 5 takes producers of Iterable[(Boolean, Array[Double])] and TrainedModel and
-produces a P/R measurement
-
-    // Threshold, precision, recall.
-    type PRMeasurement = Iterable[(Double, Double, Double)]
-
-    class MeasureModel(model: Producer[TrainedModel], testData: Producer[Iterable[(Boolean, Array[Double])]])
-          extends Producer[PrecisionRecallMeasurement]
-
-The pipeline is defined by simply chaining the producers together
-
-    val Producer2(trainData: Producer[Iterable[(Boolean, Array[Double])]],
-                  testData: Producer[Iterable[(Boolean, Array[Double])]])
-                 = new JoinAndSplitData(featureData, labelData, 0.2)
-    val model: Producer[TrainedModel] = new TrainModel(trainData)
-    val measure: Producer[Iterable[(Double, Double, Double)]] = new MeasureModel(model, testData)
-
-Note the use of Producer2.unapply, which converts a Producer of a Tuple
-to a Tuple of Producers. To run the pipeline, we invoke the get method
-of the final step
-
-    val result = measure.get
-
-##Persisting the Output 
-
-At this point, the result of the calculation has been created in memory,
-but is not being persisted.  We would like to persist not only the final
-Iterable[(Double, Double, Double)] object, but the intermediate TrainedModel instance.  The
-earlier import of IoHelpers adds PersistedXXX methods to
-Producer instances that persist their data before passing it on to
-downstream consumers.  To use them, we must also provide an implicit
-persistence implementation.
-
-    implicit val location = output
-    val model: Producer[TrainedModel]
-            = Persist.Singleton.asJson(new TrainModel(trainData), "model.json")
-    val measure: Producer[Iterable[(Double, Double, Double)]]
-            = Persist.Collection.asText(new MeasureModel(model, testData), "PR.txt")
-
-We have opted not to persist the Iterable[(Boolean, Array[Double])] data, but we could
-do so in the same way.  Note that we have written no code that performs
-I/O directly.  Instead, we need to define the transformation between our
-data objects and JSON or column format
-
-    import spray.json.DefaultJsonProtocol._
-    implicit val modelFormat = jsonFormat1(TrainedModel)
-    implicit val prMeasurementFormat 
-      = tuple3ColumnFormat[Double, Double, Double](',')
-
-Furthermore, all that is required to have our pipeline persist data to
-S3 is to set the persistence implementation differently
-
-    val s3Config = S3Config("ai2-pipeline-sample")
-    implicit val location = new S3(s3Config)
-
-An important point is that when a Producer is persisted, its serialized
-output acts as a cached result.  That is, if the pipeline is rerun, even
-in a subsequent process, and that Producer’s output it found in the
-expected location, the result will be deserialized from the store rather
-than re-computed from its inputs.  In the "Tracking Overlapping Pipelines" section we 
-will see how this is used for pipelines that have some shared computations.
-
-##Out-of-Core Datasets 
-
-Instead of reading feature data from disk, suppose now that we compute
-it on the fly by processing XML documents from a source directory,
-producing a feature vector for each document.  Suppose further that the
-entire set of documents is too large to fit in memory.  In this case, we
-must implement a different Producer instance that will process
-an input stream of ParsedDocument objects
-
-    class FeaturizeDocuments(documents:Producer[Iterator[ParsedDocument]]) extends Producer[Features]
-
-Because this class has an Iterator as its input type, it will not hold
-the raw document dataset in memory.  To produce the Iterator of parsed
-documents, we must implement an ArtifactIo class.  Recall that an
-ArtifactIo class is parameterized with the output type (in this case,
-Iterator[ParsedDocument]) and the artifact type.  We will define ours in
-terms of the more general StructuredArtifact rather than the narrow
-DirectoryArtifact. This will allow us to read from Zip archives on the
-local file system or in S3 with the same implementation class.  The
-ArtifactIo interface includes both read and write operations, to ensure
-consistency of serialization/deserialization code throughout the
-pipeline.  For this use case, however, we only need implement the read
-operation.
-
-    object ParseDocumentsFromXML
-               extends ArtifactIo[Iterator[ParsedDocument], StructuredArtifact] {
-      def read(a: StructuredArtifact): Iterator[ParsedDocument] = {
-        for ((entry, is) \<- a.reader.readAll) yield parse(is)
-      }
-      def parse(is: InputStream): ParsedDocument = ???
-      // Writing back to XML not supported
-      def write(data: Iterator[ParsedDocument], artifact: StructuredArtifact) = ???
-    }
-
-Now we can use our document featurizer as a drop-in replacement for the
-feature data we had originally read from TSV
-
-    val docDir = new File("raw-xml")
-    val docs = readFromArtifact(ParseDocumentsFromXML,
-                                          new DirectoryArtifact(docDir))
-    val docFeatures = new FeaturizeDocuments(docs) 
-    // use in place of featureData above
-
-## Out-of-Process Computation
-
-Most data transformations are assumed to be implemented in Scala code.
- However, it is sometimes necessary for components in a pipeline to be
-implemented outside the JVM.  For example, our TrainModel class might
-invoke a Python trainer via a shell command.  The only appropriate input
-type for such Producer classes is an Artifact, since the JVM will only
-communicate with outside processes via some persistent store. In the
-constructor, we also supply an ArtifactIo instance to deserialize the
-output of the outside process.  A Producer that does training via a
-shell command is
-
-    class TrainModelPython(data: Producer[FileArtifact],
-                           io: ArtifactIo[TrainedModel, FileArtifact])
-          extends Producer[TrainedModel] {
-      def create: TrainedModel = {
-        val outputFile = File.createTempFile("model", ".json")
-        import sys.process.\_
-        import scala.language.postfixOps
-        val stdout = s"train.py -input ${data.get.file} -output $outputFile" !!
-        val model = io.read(new FileArtifact(outputFile))
-        model
-      }
-    }
-
-Any upstream Producer that persists its results via the standard mechanism can be converted to a 
-Producer of the appropriate Artifact type, so that a a downstream out-of-JVM step can consume it.
- Otherwise, the structure of the pipeline is unchanged.
-
-    val labelData: Producer[Labels]
-         = Read.Collection.fromText[Boolean](input.flatArtifact(labelFile))
-    
-    val Producer2(trainData: Producer[Iterable[(Boolean, Array[Double])]],
-                  testData: Producer[Iterable[(Boolean, Array[Double])]])
-         = new JoinAndSplitData(docFeatures, labelData, 0.2)
-    
-    val trainingDataFile = Persist.Collection.asText(trainData, "trainData.tsv").asArtifact
-    val model = Persist.Singleton.asJson(new TrainModelPython(trainingDataFile,
-          SingletonIo.json[TrainedModel]), "model.json")
-    val measure: Producer[PRMeasurement] 
-        = Persist.Collection.asText(new MeasureModel(model, testData), "PR.txt")
-
-## Tracking Overlapping Pipelines
-The source code for this example is found in src/test/scala/org/allenai/pipeline/SamplePipeline.scala
-
-For most projects, we would expect to run many variants of a core pipeline, 
-specifying different parameters, different featurizations, etc., but all producing the same 
-kind of final output, for example a trained model and measurement metrics. In the previous 
-sections, the location of stored output was specified explicitly.  It is possible
-to have multiple different pipelines storing data into the same directory, 
-but it becomes difficult to make sure that the names of the output files do not conflict.  
-Alternatively, one could specify a separate output directory for each variant, 
-but then the variants cannot share intermediate calculations they may have in common.  To help 
-with the management of many different but closely related pipelines, 
-the framework provides the PipelineRunner class and the PipelineRunnerSupport interface.
-
-The PipelineRunner automatically determines the location to which Producers will persist their 
-results.  If a PipelineRunner instance is implicitly in scope, no file name needs to be specified
-when persisting a Producer:
-
-    implicit val runner = PipelineRunner.writeToDirectory(outputDir)
-    val trainDataPersisted = Persist.Collection.asText(trainData)
-    val model = Persist.Singleton.asJson(new TrainModel(trainDataPersisted))
-
-If a second pipeline is defined using a PipelineRunner that saves to the same directory, 
-even in a separate project and run on different days, the second pipeline will look for 
-persisted data in the same location, and it will re-use any calculations that are shared 
-with a previous run of a different pipeline.  In this example, the second pipeline produces its 
-training data in the same way as the first.  When the second pipeline is run, 
-it will read the training feature data from the persistent store, rather than duplicating the 
-(typically expensive) feature calculation.  By contrast, the second pipeline uses different 
-logic to train the model, so the output of the model training will be stored in a different location.
-
-    implicit val runner = PipelineRunner.writeToDirectory(outputDir)
-    val trainDataPersisted = Persist.Collection.asText(trainData)
-    val model = Persist.Singleton.asJson(new TrainModelPython(trainDataPersisted.asArtifact,
-      SingletonIo.json[TrainedModel]))
-
-The file name chosen by PipelineRunner is based on a hash of the parameters, inputs, 
-and code version of the Producer instance being persisted.  These are provided by the 
-PipelineRunnerSupport class and represented by an instance of the Signature class.  There are 
-various factory convenience methods for building Signature objects.  If the Producer instance is 
-a case class, one can declare
- 
-    override def signature = Signature.fromObject(this)
-    
-Alternatively, one can declare the names of the publicly-accessible fields that contain the 
-parameters and inputs:
-
-    override def signature = Signature.fromFields(this, "features", "labels", "testSizeRatio")
-
-The code version is specified by an instance of the CodeInfo class.  This is most conveniently 
-done by mixing in the Ai2CodeInfo trait, which uses information created by the sbt release plugin.  
-The PipelineRunner assumes by default that the logic of a particular Producer class does not change
-between releases.  In case the logic does differ from a previous release, 
-the updateVersionHistory field can be updated so that it contains a history of all the release 
-ids in which the logic of the class differs.
-
-The second purpose of the PipelineRunner is to produce a summary of a pipeline run in the form of
- an HTML page. The page will be written to the same directory as the output data and contains a
- visualization of the pipeline workflow with URL links to where output data is  stored. The page is
- produced automatically when using the PipelineRunner.run method instead of Producer.get
- 
-    runner.run(measure)
-
-Using the PipelineRunner class writing to S3 is a convenient way of managing projects with 
-many different contributors.  Users running experiments can re-use data, even from calculations 
-run on different machines.  The HTML pages stored into S3 are visible in a browser and serve as
-a record of results of the group as a whole.
-
-#Summary
-
-The sample pipeline illustrates many of the benefits of the framework
-for managing a pipeline.  Here is a summary:
-
--   Guaranteed input/output location and format compatibility.  The
-    persistence path of input/output data is specified in a single
-    place.  There is no need to match a string specifying an upstream
-    step’s output with another string specifying a downstream step’s
-    input.  Similarly, it is impossible for an upstream step to write
-    data in a format different from the format expected by a downstream
-    step.  For example, if data is written using comma delimiters,
-    nothing will ever attempt to read it using tab delimiters.
--   Guaranteed input/output type compatibility.  The interfaces between
-    pipeline steps are defined in terms of Scala classes, and are
-    therefore subject to compile-time type checking.  It is impossible,
-    for example, for the training to be run on a data set that uses
-    Booleans for labels, while the measurement is done on a data set
-    that uses 0/1 for labels.  This can easily happen if the pipeline
-    steps are defined in terms of file paths.  Using the framework, such
-    a pipeline would simply not compile.
--   Easy swapping of persistence implementations. A pipeline can be
-    developed and fully debugged using local filesystem persistence and
-    then trivially and transparently migrated to use S3 for production.
-     It is highly unlikely for this migration to introduce bugs because
-    the persistence implementation is hidden from the code implementing
-    the pipeline steps.
--   Highly modular and reusable code.  Data transformation logic is
-    fully isolated from having to know where its data comes from or is
-    bound for.  Only the top-level code that defines the pipeline has
-    control over which outputs are cached in memory, which are persisted
-    in storage, the location where they are stored, and the format used
-    to store them. A Producer instance is lightweight and easily used
-    even in code that does not otherwise interact with the framework.
-     Similarly, ArtifactIo instances are lightweight, self-contained,
-    and reusable outside the framework.  While it is certainly possible
-    to write reusable code without the framework, using the framework
-    makes it impossible not to write modular code.
--   Distinct users running different (but related) pipelines can gain efficiency by sharing data 
-    between pipelines and are automatically provided with a record of past pipeline runs and their 
-    outputs.   
-=======
 A data structure saved in persistent storage is represented by the
 Artifact trait.  An artifact may represent a flat file, a directory, a
 zip archive, an S3 blob, an HDFS dataset, etc. Serialization/Deserialization of an object of type T into an artifact of type
@@ -534,21 +188,20 @@
 - A pipeline can be visualized before running.
 - Output resource naming is managed to eliminate naming collisions.
 - Input/output data is always compatible with the code reading the data.
->>>>>>> 6ade0362
-
-
-
-
-
-
-
-
-
-
-
-
-
-
-
-
-
+
+
+
+
+
+
+
+
+
+
+
+
+
+
+
+
+
